--- conflicted
+++ resolved
@@ -223,8 +223,13 @@
             return artist_list[0]["name"]
         return ";".join(i["name"] for i in artist_list)
 
-    def get_artist(self, artist_list: list[dict]):
-        return artist_list[0]["name"]
+    def get_artist(self, artist_list: list[dict]) -> str:
+        if len(artist_list) == 1:
+            return artist_list[0]["name"]
+        return (
+            ", ".join(i["name"] for i in artist_list[:-1])
+            + f' & {artist_list[-1]["name"]}'
+        )
 
     def get_lyrics_synced_timestamp_lrc(self, time: int) -> str:
         lrc_timestamp = datetime.datetime.fromtimestamp(
@@ -274,7 +279,6 @@
 
     def get_tags(self, metadata: dict, lyrics_unsynced: str) -> dict:
         album = self.get_album(self.gid_to_uri(metadata["album"]["gid"]))
-<<<<<<< HEAD
         copyright = ""
         try:
             copyright = next(
@@ -291,16 +295,17 @@
                 album["copyrights"],
             )
             pass
-        isrc = next((i for i in metadata["external_id"] if i["type"] == "isrc"), None)
-=======
         isrc = None
         if metadata.get("external_id"):
             isrc = next((i for i in metadata["external_id"] if i["type"] == "isrc"), None)
->>>>>>> 0d77df8c
         tags = {
+            # All artists, `;` separated
+            "artists": self.get_artists(metadata["artist"]),
+            # All artists, "display"-style
+            "artist": self.get_artist(metadata["artist"]),
+            "album_artist": self.get_artist(metadata["album"]["artist"]),
+
             "album": metadata["album"]["name"],
-            "album_artist": self.get_artists(metadata["album"]["artist"]),
-            "artist": self.get_artist(metadata["artist"]),
             "comment": f'https://open.spotify.com/track/{metadata["canonical_uri"].split(":")[-1]}',
             "compilation": True if album["album_type"] == "compilation" else False,
             "copyright": copyright,
